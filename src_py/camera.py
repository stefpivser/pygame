
_is_init = 0


def init():
    global list_cameras, Camera, colorspace, _is_init

<<<<<<< HEAD
    import os, sys, platform
=======
    import os
    import sys
>>>>>>> 45acd6f1

    use_opencv = False
    use_vidcapture = False
    use__camera = True

    if sys.platform == 'win32':
        if sys.version_info > (3,):
            if int(platform.win32_ver()[0]) > 8:
                use__camera = True
            else:
                use_opencv = True
        else:
            use_vidcapture = True
    elif "linux" in sys.platform:
        use__camera = True
    elif "darwin" in sys.platform:
        use__camera = True
    else:
        use_opencv = True

    # see if we have any user specified defaults in environments.
    camera_env = os.environ.get("PYGAME_CAMERA", "")
    if camera_env == "opencv":
        use_opencv = True
    if camera_env == "vidcapture":
        use_vidcapture = True

    # select the camera module to import here.

    # the _camera module has some code which can be reused by other modules.
    #  it will also be the default one.
    if use__camera:
        from pygame import _camera
        colorspace = _camera.colorspace

        list_cameras = _camera.list_cameras
        Camera = _camera.Camera

    if use_opencv:
        try:
            from pygame import _camera_opencv_highgui
        except ImportError:
            _camera_opencv_highgui = None

        if _camera_opencv_highgui:
            _camera_opencv_highgui.init()

            list_cameras = _camera_opencv_highgui.list_cameras
            Camera = _camera_opencv_highgui.Camera

    if use_vidcapture:
        try:
            from pygame import _camera_vidcapture
        except ImportError:
            _camera_vidcapture = None

        if _camera_vidcapture:
            _camera_vidcapture.init()
            list_cameras = _camera_vidcapture.list_cameras
            Camera = _camera_vidcapture.Camera

    _is_init = 1


def quit():
    global _is_init
    _is_init = 0


def _check_init():
    global _is_init
    if not _is_init:
        raise ValueError("Need to call camera.init() before using.")


def list_cameras():
    """
    """
    _check_init()
    raise NotImplementedError()


class Camera:

    def __init__(self, device=0, size=(320, 200), mode="RGB"):
        """
        """
        _check_init()
        raise NotImplementedError()

    def set_resolution(self, width, height):
        """Sets the capture resolution. (without dialog)
        """
        pass

    def start(self):
        """
        """

    def stop(self):
        """
        """

    def get_buffer(self):
        """
        """

    def set_controls(self, **kwargs):
        """
        """

    def get_image(self, dest_surf=None):
        """
        """

    def get_surface(self, dest_surf=None):
        """
        """


if __name__ == "__main__":

    # try and use this camera stuff with the pygame camera example.
    import pygame.examples.camera

    #pygame.camera.Camera = Camera
    #pygame.camera.list_cameras = list_cameras
    pygame.examples.camera.main()<|MERGE_RESOLUTION|>--- conflicted
+++ resolved
@@ -5,12 +5,9 @@
 def init():
     global list_cameras, Camera, colorspace, _is_init
 
-<<<<<<< HEAD
-    import os, sys, platform
-=======
     import os
     import sys
->>>>>>> 45acd6f1
+    import platform
 
     use_opencv = False
     use_vidcapture = False
