--- conflicted
+++ resolved
@@ -224,8 +224,4 @@
 
 if __name__ == '__main__':
     print("""This is the configuration subscript for Unix.
-<<<<<<< HEAD
-Please run "config.py" for full configuration.""")
-=======
-Please run "config.py" for full configuration.""")
->>>>>>> e815c442
+Please run "config.py" for full configuration.""")