--- conflicted
+++ resolved
@@ -167,7 +167,6 @@
     def fit(self, left: float, top: float, width: float, height: float) -> Rect: ...
     def normalize(self) -> None: ...
     @overload
-<<<<<<< HEAD
     def __contains__(self, rect: Union[_RectStyle, Rect, int]) -> bool: ...
     @overload
     def __contains__(
@@ -179,9 +178,6 @@
     def __contains__(self, left: float, top: float, width: float, height: float) -> bool: ...
     @overload
     def contains(self, rect: Union[_RectStyle, Rect]) -> bool: ...
-=======
-    def contains(self, rect: Union[_CanBeRect, Rect]) -> bool: ...
->>>>>>> 27003295
     @overload
     def contains(
         self,
