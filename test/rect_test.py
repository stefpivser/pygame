--- conflicted
+++ resolved
@@ -1993,7 +1993,59 @@
         f = [Rect(50, 50, 1, 1), Rect(20, 20, 5, 5)]
         self.assertFalse(r.collidelistall(f))
 
-<<<<<<< HEAD
+    def test_collidelistall_returns_empty_list(self):
+        r = Rect(1, 1, 10, 10)
+
+        l = [
+            Rect(112, 1, 10, 10),
+            Rect(50, 5, 10, 10),
+            Rect(15, 15, 1, 1),
+            Rect(-20, 2, 1, 1),
+        ]
+        self.assertEqual(r.collidelistall(l), [])
+
+    def test_collidelistall_list_of_tuples(self):
+        r = Rect(1, 1, 10, 10)
+
+        l = [
+            (1, 1, 10, 10),
+            (5, 5, 10, 10),
+            (15, 15, 1, 1),
+            (2, 2, 1, 1),
+        ]
+        self.assertEqual(r.collidelistall(l), [0, 1, 3])
+
+        f = [(50, 50, 1, 1), (20, 20, 5, 5)]
+        self.assertFalse(r.collidelistall(f))
+
+    def test_collidelistall_list_of_two_tuples(self):
+        r = Rect(1, 1, 10, 10)
+
+        l = [
+            ((1, 1), (10, 10)),
+            ((5, 5), (10, 10)),
+            ((15, 15), (1, 1)),
+            ((2, 2), (1, 1)),
+        ]
+        self.assertEqual(r.collidelistall(l), [0, 1, 3])
+
+        f = [((50, 50), (1, 1)), ((20, 20), (5, 5))]
+        self.assertFalse(r.collidelistall(f))
+
+    def test_collidelistall_list_of_lists(self):
+        r = Rect(1, 1, 10, 10)
+
+        l = [
+            [1, 1, 10, 10],
+            [5, 5, 10, 10],
+            [15, 15, 1, 1],
+            [2, 2, 1, 1],
+        ]
+        self.assertEqual(r.collidelistall(l), [0, 1, 3])
+
+        f = [[50, 50, 1, 1], [20, 20, 5, 5]]
+        self.assertFalse(r.collidelistall(f))
+
     class _ObjectWithRectAttribute:
         def __init__(self, r):
             self.rect = r
@@ -2018,6 +2070,84 @@
             self.rect1 = r1
             self.rect2 = r2
             self.rect3 = r3
+
+    def test_collidelistall_list_of_object_with_rect_attribute(self):
+        r = Rect(1, 1, 10, 10)
+
+        l = [
+            self._ObjectWithRectAttribute(Rect(1, 1, 10, 10)),
+            self._ObjectWithRectAttribute(Rect(5, 5, 10, 10)),
+            self._ObjectWithRectAttribute(Rect(15, 15, 1, 1)),
+            self._ObjectWithRectAttribute(Rect(2, 2, 1, 1)),
+        ]
+        self.assertEqual(r.collidelistall(l), [0, 1, 3])
+
+        f = [
+            self._ObjectWithRectAttribute(Rect(50, 50, 1, 1)),
+            self._ObjectWithRectAttribute(Rect(20, 20, 5, 5)),
+        ]
+        self.assertFalse(r.collidelistall(f))
+
+    def test_collidelistall_list_of_object_with_callable_rect_attribute(self):
+        r = Rect(1, 1, 10, 10)
+
+        l = [
+            self._ObjectWithCallableRectAttribute(Rect(1, 1, 10, 10)),
+            self._ObjectWithCallableRectAttribute(Rect(5, 5, 10, 10)),
+            self._ObjectWithCallableRectAttribute(Rect(15, 15, 1, 1)),
+            self._ObjectWithCallableRectAttribute(Rect(2, 2, 1, 1)),
+        ]
+        self.assertEqual(r.collidelistall(l), [0, 1, 3])
+
+        f = [
+            self._ObjectWithCallableRectAttribute(Rect(50, 50, 1, 1)),
+            self._ObjectWithCallableRectAttribute(Rect(20, 20, 5, 5)),
+        ]
+        self.assertFalse(r.collidelistall(f))
+
+    def test_collidelistall_list_of_object_with_callable_rect_returning_object_with_rect_attribute(
+        self,
+    ):
+        r = Rect(1, 1, 10, 10)
+
+        l = [
+            self._ObjectWithCallableRectAttribute(
+                self._ObjectWithRectAttribute(Rect(1, 1, 10, 10))
+            ),
+            self._ObjectWithCallableRectAttribute(
+                self._ObjectWithRectAttribute(Rect(5, 5, 10, 10))
+            ),
+            self._ObjectWithCallableRectAttribute(
+                self._ObjectWithRectAttribute(Rect(15, 15, 1, 1))
+            ),
+            self._ObjectWithCallableRectAttribute(
+                self._ObjectWithRectAttribute(Rect(2, 2, 1, 1))
+            ),
+        ]
+        self.assertEqual(r.collidelistall(l), [0, 1, 3])
+
+        f = [
+            self._ObjectWithCallableRectAttribute(Rect(50, 50, 1, 1)),
+            self._ObjectWithCallableRectAttribute(Rect(20, 20, 5, 5)),
+        ]
+        self.assertFalse(r.collidelistall(f))
+
+    def test_collidelistall_list_of_object_with_rect_property(self):
+        r = Rect(1, 1, 10, 10)
+
+        l = [
+            self._ObjectWithRectProperty(Rect(1, 1, 10, 10)),
+            self._ObjectWithRectProperty(Rect(5, 5, 10, 10)),
+            self._ObjectWithRectProperty(Rect(15, 15, 1, 1)),
+            self._ObjectWithRectProperty(Rect(2, 2, 1, 1)),
+        ]
+        self.assertEqual(r.collidelistall(l), [0, 1, 3])
+
+        f = [
+            self._ObjectWithRectProperty(Rect(50, 50, 1, 1)),
+            self._ObjectWithRectProperty(Rect(20, 20, 5, 5)),
+        ]
+        self.assertFalse(r.collidelistall(f))
 
     def test_collideobjects_call_variants(self):
         # arrange
@@ -2303,157 +2433,6 @@
         self.assertFalse(r.collideobjectsall(f, key=lambda o: o.rect1))
         self.assertFalse(r.collideobjectsall(f, key=lambda o: o.rect2))
         self.assertFalse(r.collideobjectsall(f, key=lambda o: o.rect3))
-=======
-    def test_collidelistall_returns_empty_list(self):
-        r = Rect(1, 1, 10, 10)
-
-        l = [
-            Rect(112, 1, 10, 10),
-            Rect(50, 5, 10, 10),
-            Rect(15, 15, 1, 1),
-            Rect(-20, 2, 1, 1),
-        ]
-        self.assertEqual(r.collidelistall(l), [])
-
-    def test_collidelistall_list_of_tuples(self):
-        r = Rect(1, 1, 10, 10)
-
-        l = [
-            (1, 1, 10, 10),
-            (5, 5, 10, 10),
-            (15, 15, 1, 1),
-            (2, 2, 1, 1),
-        ]
-        self.assertEqual(r.collidelistall(l), [0, 1, 3])
-
-        f = [(50, 50, 1, 1), (20, 20, 5, 5)]
-        self.assertFalse(r.collidelistall(f))
-
-    def test_collidelistall_list_of_two_tuples(self):
-        r = Rect(1, 1, 10, 10)
-
-        l = [
-            ((1, 1), (10, 10)),
-            ((5, 5), (10, 10)),
-            ((15, 15), (1, 1)),
-            ((2, 2), (1, 1)),
-        ]
-        self.assertEqual(r.collidelistall(l), [0, 1, 3])
-
-        f = [((50, 50), (1, 1)), ((20, 20), (5, 5))]
-        self.assertFalse(r.collidelistall(f))
-
-    def test_collidelistall_list_of_lists(self):
-        r = Rect(1, 1, 10, 10)
-
-        l = [
-            [1, 1, 10, 10],
-            [5, 5, 10, 10],
-            [15, 15, 1, 1],
-            [2, 2, 1, 1],
-        ]
-        self.assertEqual(r.collidelistall(l), [0, 1, 3])
-
-        f = [[50, 50, 1, 1], [20, 20, 5, 5]]
-        self.assertFalse(r.collidelistall(f))
-
-    class _ObjectWithRectAttribute:
-        def __init__(self, r):
-            self.rect = r
-
-    def test_collidelistall_list_of_object_with_rect_attribute(self):
-        r = Rect(1, 1, 10, 10)
-
-        l = [
-            self._ObjectWithRectAttribute(Rect(1, 1, 10, 10)),
-            self._ObjectWithRectAttribute(Rect(5, 5, 10, 10)),
-            self._ObjectWithRectAttribute(Rect(15, 15, 1, 1)),
-            self._ObjectWithRectAttribute(Rect(2, 2, 1, 1)),
-        ]
-        self.assertEqual(r.collidelistall(l), [0, 1, 3])
-
-        f = [
-            self._ObjectWithRectAttribute(Rect(50, 50, 1, 1)),
-            self._ObjectWithRectAttribute(Rect(20, 20, 5, 5)),
-        ]
-        self.assertFalse(r.collidelistall(f))
-
-    class _ObjectWithCallableRectAttribute:
-        def __init__(self, r):
-            self._rect = r
-
-        def rect(self):
-            return self._rect
-
-    def test_collidelistall_list_of_object_with_callable_rect_attribute(self):
-        r = Rect(1, 1, 10, 10)
-
-        l = [
-            self._ObjectWithCallableRectAttribute(Rect(1, 1, 10, 10)),
-            self._ObjectWithCallableRectAttribute(Rect(5, 5, 10, 10)),
-            self._ObjectWithCallableRectAttribute(Rect(15, 15, 1, 1)),
-            self._ObjectWithCallableRectAttribute(Rect(2, 2, 1, 1)),
-        ]
-        self.assertEqual(r.collidelistall(l), [0, 1, 3])
-
-        f = [
-            self._ObjectWithCallableRectAttribute(Rect(50, 50, 1, 1)),
-            self._ObjectWithCallableRectAttribute(Rect(20, 20, 5, 5)),
-        ]
-        self.assertFalse(r.collidelistall(f))
-
-    def test_collidelistall_list_of_object_with_callable_rect_returning_object_with_rect_attribute(
-        self,
-    ):
-        r = Rect(1, 1, 10, 10)
-
-        l = [
-            self._ObjectWithCallableRectAttribute(
-                self._ObjectWithRectAttribute(Rect(1, 1, 10, 10))
-            ),
-            self._ObjectWithCallableRectAttribute(
-                self._ObjectWithRectAttribute(Rect(5, 5, 10, 10))
-            ),
-            self._ObjectWithCallableRectAttribute(
-                self._ObjectWithRectAttribute(Rect(15, 15, 1, 1))
-            ),
-            self._ObjectWithCallableRectAttribute(
-                self._ObjectWithRectAttribute(Rect(2, 2, 1, 1))
-            ),
-        ]
-        self.assertEqual(r.collidelistall(l), [0, 1, 3])
-
-        f = [
-            self._ObjectWithCallableRectAttribute(Rect(50, 50, 1, 1)),
-            self._ObjectWithCallableRectAttribute(Rect(20, 20, 5, 5)),
-        ]
-        self.assertFalse(r.collidelistall(f))
-
-    class _ObjectWithRectProperty:
-        def __init__(self, r):
-            self._rect = r
-
-        @property
-        def rect(self):
-            return self._rect
-
-    def test_collidelistall_list_of_object_with_rect_property(self):
-        r = Rect(1, 1, 10, 10)
-
-        l = [
-            self._ObjectWithRectProperty(Rect(1, 1, 10, 10)),
-            self._ObjectWithRectProperty(Rect(5, 5, 10, 10)),
-            self._ObjectWithRectProperty(Rect(15, 15, 1, 1)),
-            self._ObjectWithRectProperty(Rect(2, 2, 1, 1)),
-        ]
-        self.assertEqual(r.collidelistall(l), [0, 1, 3])
-
-        f = [
-            self._ObjectWithRectProperty(Rect(50, 50, 1, 1)),
-            self._ObjectWithRectProperty(Rect(20, 20, 5, 5)),
-        ]
-        self.assertFalse(r.collidelistall(f))
->>>>>>> acbab1fc
 
     def test_fit(self):
 
