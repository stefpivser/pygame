--- conflicted
+++ resolved
@@ -822,16 +822,9 @@
 
     char *keywords[] = {"size", "flags", "depth", "display", NULL};
 
-    display_env = SDL_getenv("PYGAME_DISPLAY");
-    vsync_env = SDL_getenv("PYGAME_VSYNC");
-    scale_env = SDL_getenv("PYGAME_FORCE_SCALE");
-    soft_env = SDL_getenv("PYGAME_SCALE_SOFTWARE");
-
-<<<<<<< HEAD
     display_env=SDL_getenv("PYGAME_DISPLAY");
     scale_env=SDL_getenv("PYGAME_FORCE_SCALE");
-=======
->>>>>>> 26710524
+
 
     /* TODO START: this block goes into a _get_display() functions. */
     if (win != NULL) {
@@ -917,15 +910,9 @@
 
         if (w == 0 && h == 0 && !(flags & PGS_SCALED)) {
             /* We are free to choose a resolution in this case, so we can
-<<<<<<< HEAD
-               avoid changing the physical resolution. This used to default
-               to the max supported by the monitor, but we can use current
-               desktop resolution without breaking compatibility. */
-=======
            avoid changing the physical resolution. This used to default
            to the max supported by the monitor, but we can use current
            desktop resolution without breaking compatibility. */
->>>>>>> 26710524
             w = display_mode.w;
             h = display_mode.h;
         }
@@ -974,13 +961,7 @@
 #pragma PG_WARN(Not setting bpp ?)
 #pragma PG_WARN(Add mode stuff.)
         {
-<<<<<<< HEAD
-            int x = SDL_WINDOWPOS_UNDEFINED_DISPLAY(display);
-            int y = SDL_WINDOWPOS_UNDEFINED_DISPLAY(display);
             int w_1 = w, h_1 = h;
-=======
-            int w_1, h_1;
->>>>>>> 26710524
             int scale = 1;
             int center_window = 0;
             int x = SDL_WINDOWPOS_UNDEFINED_DISPLAY(display);
@@ -1116,21 +1097,8 @@
 
                     SDL_SetHintWithPriority(SDL_HINT_RENDER_SCALE_QUALITY,
                                             "nearest", SDL_HINT_DEFAULT);
-<<<<<<< HEAD
                     pg_renderer = SDL_CreateRenderer(win, -1, 0);
-=======
-                    if (soft_env != NULL) {
-                        pg_renderer =
-                            SDL_CreateRenderer(win, -1, SDL_RENDERER_SOFTWARE);
-                    }
-                    else if (vsync_env != NULL) {
-                        pg_renderer = SDL_CreateRenderer(
-                            win, -1, SDL_RENDERER_PRESENTVSYNC);
-                    }
-                    else {
-                        pg_renderer = SDL_CreateRenderer(win, -1, 0);
-                    }
->>>>>>> 26710524
+
 
                     SDL_RenderSetLogicalSize(pg_renderer, w, h);
                     SDL_SetWindowMinimumSize(win, w, h);
@@ -2739,18 +2707,12 @@
      DOC_PYGAMEDISPLAYTOGGLEFULLSCREEN},
 
 #if IS_SDLv2
-<<<<<<< HEAD
-    {"resize_event", (PyCFunction)pg_display_resize_event, METH_O, "provisional API, subject to change"},
-    {"_get_renderer_info", (PyCFunction)pg_get_scaled_renderer_info, METH_NOARGS, "provisional API, subject to change"},
-    {"get_desktop_sizes", (PyCFunction)pg_get_desktop_screen_sizes, METH_NOARGS, "provisional API, subject to change"},
-=======
     {"resize_event", (PyCFunction)pg_display_resize_event, METH_O,
      "provisional API, subject to change"},
-    {"get_renderer_info", (PyCFunction)pg_get_scaled_renderer_info,
+    {"_get_renderer_info", (PyCFunction)pg_get_scaled_renderer_info,
      METH_NOARGS, "provisional API, subject to change"},
     {"get_desktop_sizes", (PyCFunction)pg_get_desktop_screen_sizes,
      METH_NOARGS, "provisional API, subject to change"},
->>>>>>> 26710524
 #endif
 
     {"gl_set_attribute", pg_gl_set_attribute, METH_VARARGS,
