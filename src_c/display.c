--- conflicted
+++ resolved
@@ -1776,14 +1776,9 @@
      DOC_PYGAMEDISPLAYGETSURFACE},
 
     {"set_mode", pg_set_mode, METH_VARARGS, DOC_PYGAMEDISPLAYSETMODE},
-<<<<<<< HEAD
-    {"mode_ok", pg_mode_ok, METH_VARARGS, DOC_PYGAMEDISPLAYMODEOK},
-    {"list_modes", pg_list_modes, METH_VARARGS, DOC_PYGAMEDISPLAYLISTMODES},
-    {"get_num_displays", pg_num_displays, METH_NOARGS, DOC_PYGAMEDISPLAYGETNUMDISPLAYS},
-=======
     {"mode_ok", pg_mode_ok, METH_VARARGS | METH_KEYWORDS, DOC_PYGAMEDISPLAYMODEOK},
     {"list_modes", pg_list_modes, METH_VARARGS | METH_KEYWORDS, DOC_PYGAMEDISPLAYLISTMODES},
->>>>>>> 1cf3ff19
+    {"get_num_displays", pg_num_displays, METH_NOARGS, DOC_PYGAMEDISPLAYGETNUMDISPLAYS},
 
     {"flip", (PyCFunction)pg_flip, METH_NOARGS, DOC_PYGAMEDISPLAYFLIP},
     {"update", pg_update, METH_VARARGS, DOC_PYGAMEDISPLAYUPDATE},
